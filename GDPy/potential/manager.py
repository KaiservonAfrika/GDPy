#!/usr/bin/env python3
# -*- coding: utf-8 -*

import abc
import copy
from typing import Union, List, NoReturn

import numpy as np

from ase.calculators.calculator import Calculator, all_properties, all_changes

"""The abstract base class of any potential manager.

"""

class DummyCalculator(Calculator):

    name = "dummy"

    def __init__(self, restart=None, label="dummy", atoms=None, directory=".", **kwargs):
        super().__init__(restart, label=label, atoms=atoms, directory=directory, **kwargs)

        return

    def calculate(self, atoms=None, properties=all_properties, system_changes=all_changes):
        """"""
        raise NotImplementedError("DummyCalculator is unable to calculate.")


class AbstractPotentialManager(abc.ABC):
    """
    Create various potential instances
    """

    name = "potential"
    version = "m00" # calculator name

    implemented_backends = []
    valid_combinations = []

    _calc = None
    modifier = None

    _estimator = None

    def __init__(self):
        """
        """

        self.uncertainty = None # uncertainty estimation method

        return
    
    @property
    def calc(self):
        return self._calc
    
    @calc.setter
    def calc(self, calc_):
        self._calc = calc_
        return 
    
    @abc.abstractmethod
    def register_calculator(self, calc_params, *agrs, **kwargs):
        """Register the host calculator.
        """
        self.calc_backend = calc_params.pop("backend", self.name)
        if self.calc_backend not in self.implemented_backends:
            raise RuntimeError(f"Unknown backend for potential {self.name}")

        self.calc_params = copy.deepcopy(calc_params)

        # - check if there were any modifiers
        modifier_params = calc_params.pop("modifier", None)
        if modifier_params is not None:
            self.register_modifier(modifier_params)

        return
    
    def register_modifier(self, params, *args, **kwargs):
        """Register a modifier.
       
        The modifier is also a calculator but it usually works as an add-on to slightly
        change the host calculator. The modifier will be mixed with the host driver when
        creating the driver by using ase Mixer or driver built-in.

        """
        params = copy.deepcopy(params)
        backend = params.pop("backend", "plumed")
        if backend == "plumed":
            ...
        elif backend == "afir":
            from GDPy.computation.bias.afir import AFIRCalculator
            modifier = AFIRCalculator(**params)
        else:
            ...
        self.modifier = modifier

        return

    def register_uncertainty_estimator(self, est_params_: dict):
        """Create an extra uncertainty estimator.

        This can be used when the current calculator is not capable of 
        estimating uncertainty.
        
        """
        from GDPy.computation.uncertainty import create_estimator
        self._estimator = create_estimator(est_params_, self.calc_params, self._create_calculator)

        return

    def create_driver(
        self, 
        dyn_params: dict = {},
        *args, **kwargs
    ):
        """Create a driver for dynamics.

        Default the dynamics backend will be the same as calc. However, 
        ase-based dynamics can be used for all calculators.

        """
        # - check whether there is a calc
        #if not hasattr(self, "calc") or self.calc is None:
        #    raise AttributeError("Cant create driver before a calculator has been properly registered.")
        if not hasattr(self, "calc"):
            raise AttributeError("Cant create driver before a calculator has been properly registered.")
            
        # parse backends
        self.dyn_params = dyn_params
        dynamics = dyn_params.get("backend", self.calc_backend)
        if dynamics == "external":
            dynamics = self.calc_backend

        if [self.calc_backend, dynamics] not in self.valid_combinations:
            raise RuntimeError(f"Invalid dynamics backend {dynamics} based on {self.calc_backend} calculator")
        
        # - merge params for compat
        merged_params = {}
        if "task" in dyn_params:
            merged_params.update(task=dyn_params.get("task", "min"))

        if "init" in dyn_params or "run" in dyn_params:
            merged_params.update(**dyn_params.get("init", {}))
            merged_params.update(**dyn_params.get("run", {}))
        else:
            merged_params.update(**dyn_params)

        # - check bias params
        bias_params = self.dyn_params.get("bias", None)
        
        # create dynamics
        calc = self.calc

        if dynamics == "ase":
            from GDPy.computation.asedriver import AseDriver as driver_cls
        elif dynamics == "lammps":
            from GDPy.computation.lammps import LmpDriver as driver_cls
        elif dynamics == "lasp":
            from GDPy.computation.lasp import LaspDriver as driver_cls
        elif dynamics == "vasp":
            from GDPy.computation.vasp import VaspDriver as driver_cls

        # -- add PES modifier (BIAS) to the host PES
        if self.modifier is not None:
            from GDPy.computation.mixer import AddonCalculator
            calc = AddonCalculator(self.calc, self.modifier, 1., 1.)

        driver = driver_cls(calc, merged_params, directory=calc.directory)
        driver.pot_params = self.as_dict()
        
        return driver

<<<<<<< HEAD

    def register_trainer(self, train_params_: dict):
        """"""
        train_params = copy.deepcopy(train_params_)

        self.train_config = train_params.get("config", None)

        self.train_size = train_params.get("size", 1)

        # - training
        self.train_epochs = train_params.get("epochs", 500)

        # - parse the dataset
        self.train_dataset = train_params.get("dataset", None)

        # - for the train-valid split
        self.train_split_ratio = train_params.get("split_ratio", 0.9)
        # TODO: manager also needs a rng to handle random?
        self.train_split_seed = train_params.get("split_seed", np.random.randint(0,10000))

        self.train_batchsize = train_params.get("batchsize", 16)

        # - for the task
        #scheduelr_params = train_params.get("scheduler", {}) 
        #self.train_scheduler = create_scheduler(scheduelr_params)

        train_command = train_params.get("train", None)
        self.train_command = train_command

        freeze_command = train_params.get("freeze", None)
        self.freeze_command = freeze_command

        return
    
    def freeze(self, train_dir="./"):
        """Update current calculator and estimator."""
        if not hasattr(self, "calc"):
            raise AttributeError("Cant freeze before a calculator has been properly registered.")

        return
    
=======
>>>>>>> a6def7f5
    def as_dict(self):
        """"""
        params = {}
        params["name"] = self.name

        pot_params = {"backend": self.calc_backend}
        pot_params.update(copy.deepcopy(self.calc_params))
        params["params"] = pot_params

        return params


if __name__ == "__main__":
    pass<|MERGE_RESOLUTION|>--- conflicted
+++ resolved
@@ -172,50 +172,6 @@
         
         return driver
 
-<<<<<<< HEAD
-
-    def register_trainer(self, train_params_: dict):
-        """"""
-        train_params = copy.deepcopy(train_params_)
-
-        self.train_config = train_params.get("config", None)
-
-        self.train_size = train_params.get("size", 1)
-
-        # - training
-        self.train_epochs = train_params.get("epochs", 500)
-
-        # - parse the dataset
-        self.train_dataset = train_params.get("dataset", None)
-
-        # - for the train-valid split
-        self.train_split_ratio = train_params.get("split_ratio", 0.9)
-        # TODO: manager also needs a rng to handle random?
-        self.train_split_seed = train_params.get("split_seed", np.random.randint(0,10000))
-
-        self.train_batchsize = train_params.get("batchsize", 16)
-
-        # - for the task
-        #scheduelr_params = train_params.get("scheduler", {}) 
-        #self.train_scheduler = create_scheduler(scheduelr_params)
-
-        train_command = train_params.get("train", None)
-        self.train_command = train_command
-
-        freeze_command = train_params.get("freeze", None)
-        self.freeze_command = freeze_command
-
-        return
-    
-    def freeze(self, train_dir="./"):
-        """Update current calculator and estimator."""
-        if not hasattr(self, "calc"):
-            raise AttributeError("Cant freeze before a calculator has been properly registered.")
-
-        return
-    
-=======
->>>>>>> a6def7f5
     def as_dict(self):
         """"""
         params = {}
