--- conflicted
+++ resolved
@@ -16,13 +16,9 @@
 from GDPy.worker.drive import (
     DriverBasedWorker, CommandDriverBasedWorker, QueueDriverBasedWorker
 )
-<<<<<<< HEAD
-from GDPy.data.trajectory import Trajectories
-=======
 from GDPy.data.array import AtomsArray2D
 from GDPy.data.trajectory import Trajectories
 from ..utils.command import CustomTimer
->>>>>>> 3b4f0469
 
 
 @registers.operation.register
@@ -207,24 +203,8 @@
                     break
                 cached_trajs_dpath.mkdir(parents=True, exist_ok=True)
                 curr_trajectories = worker.retrieve(
-<<<<<<< HEAD
-                    read_traj = self.read_traj, traj_period = self.traj_period,
-                    include_first = self.include_first, include_last = self.include_last,
-                    ignore_retrieved=False, # TODO: ignore misleads...
-                    separate_candidates=True
-                ) # List[List[Atoms]] or List[Atoms] depends on read_traj
-                print("worker trajs: ", curr_trajectories)
-                #if self.reduce_cand:
-                #    curr_trajectories = list(itertools.chain(*curr_trajectories_))
-                #    write(cached_trajs_dpath/"reduced_candidates.xyz", curr_trajectories)
-                #else:
-                #    curr_trajectories = curr_trajectories_
-                #    for j, traj in enumerate(curr_trajectories_):
-                #        write(cached_trajs_dpath/f"cand{j}.xyz", traj)
-=======
                     include_retrieved=True, 
                 )
->>>>>>> 3b4f0469
                 curr_trajectories.save_file(cached_trajs_dpath/"dataset.h5")
             else:
                 #if self.reduce_cand:
@@ -239,39 +219,20 @@
                 #        curr_trajectories.append(traj)
                 curr_trajectories = Trajectories.from_file(cached_trajs_dpath/"dataset.h5")
 
-<<<<<<< HEAD
-            ntrajs = len(curr_trajectories)
-            self.pfunc(f"worker_{i} ntrajectories {ntrajs}")
-=======
             self._print(f"worker_{i} {curr_trajectories}")
->>>>>>> 3b4f0469
             trajectories.extend(curr_trajectories)
 
             worker_status[i] = True
         
-<<<<<<< HEAD
-        print("trajectories: ", trajectories.get_markers())
-
-        structures = []
-=======
->>>>>>> 3b4f0469
         if all(worker_status):
             self._print(f"worker_: {trajectories}")
             self.status = "finished"
-<<<<<<< HEAD
-            #print("structures: ", structures)
-        else:
-            ...
-
-        #return structures
-=======
             if self.mark_end:
                 for traj in trajectories:
                     traj.markers = [len(traj)-1]
         else:
             ...
 
->>>>>>> 3b4f0469
         return trajectories
 
 
