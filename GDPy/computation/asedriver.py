#!/usr/bin/env python3
# -*- coding: utf-8 -*-

import os
import copy
import dataclasses
import shutil
from pathlib import Path
import traceback
from typing import NoReturn, List, Tuple
import warnings

import numpy as np

from ase import Atoms
from ase import units

from ase.io import read, write
import ase.constraints
from ase.constraints import Filter, FixAtoms
from ase.optimize.optimize import Dynamics
from ase.md.velocitydistribution import (
    MaxwellBoltzmannDistribution, Stationary, ZeroRotation
)

from ase.calculators.singlepoint import SinglePointCalculator

from .. import config as GDPCONFIG
from GDPy.computation.driver import AbstractDriver, DriverSetting
from GDPy.computation.bias import create_bias_list
from GDPy.data.trajectory import Trajectory

from GDPy.md.md_utils import force_temperature

from GDPy.builder.constraints import parse_constraint_info
from .plumed import set_plumed_state
from .mixer import EnhancedCalculator


def retrieve_and_save_deviation(atoms, devi_fpath) -> NoReturn:
    """Read model deviation and add results to atoms.info if the file exists."""
    results = copy.deepcopy(atoms.calc.results)
    #devi_results = [(k,v) for k,v in results.items() if "devi" in k]
    devi_results = [(k,v) for k,v in results.items() if k in GDPCONFIG.VALID_DEVI_FRAME_KEYS]
    if devi_results:
        devi_names = [x[0] for x in devi_results]
        devi_values = np.array([x[1] for x in devi_results]).reshape(1,-1)

        if devi_fpath.exists():
            with open(devi_fpath, "a") as fopen:
                np.savetxt(fopen, devi_values, fmt="%18.6e")
        else:
            with open(devi_fpath, "w") as fopen:
                np.savetxt(
                    fopen, devi_values, fmt="%18.6e", header=("{:>18s}"*len(devi_names)).format(*devi_names)
                )

    return

def save_trajectory(atoms, log_fpath) -> NoReturn:
    """Create a clean atoms from the input and save simulation trajectory.

    We need an explicit copy of atoms as some calculators may not return all 
    necessary information. For example, schnet only returns required properties.
    If only energy is required, there are no forces.

    """
    # - save atoms
    atoms_to_save = Atoms(
        symbols=atoms.get_chemical_symbols(),
        positions=atoms.get_positions().copy(),
        cell=atoms.get_cell().copy(),
        pbc=copy.deepcopy(atoms.get_pbc())
    )
    if "tags" in atoms.arrays:
        atoms_to_save.set_tags(atoms.get_tags())
    if atoms.get_kinetic_energy() > 0.:
        atoms_to_save.set_momenta(atoms.get_momenta())
    results = dict(
        energy = atoms.get_potential_energy(),
        forces = copy.deepcopy(atoms.get_forces())
    )
    spc = SinglePointCalculator(atoms, **results)
    atoms_to_save.calc = spc

    # - save special keys and arrays from calc
    natoms = len(atoms)
    # -- add deviation
    for k, v in atoms.calc.results.items():
        if k in GDPCONFIG.VALID_DEVI_FRAME_KEYS:
            atoms_to_save.info[k] = v
    for k, v in atoms.calc.results.items():
        if k in GDPCONFIG.VALID_DEVI_ATOMIC_KEYS:
            atoms_to_save.arrays[k] = np.reshape(v, (natoms, -1))

    # -- check special metadata
    calc = atoms.calc
    if isinstance(calc, EnhancedCalculator):
        atoms_to_save.info["host_energy"] = copy.deepcopy(calc.results["host_energy"])
        atoms_to_save.arrays["host_forces"] = copy.deepcopy(calc.results["host_forces"])

    # - append to traj
    write(log_fpath, atoms_to_save, append=True)

    return

@dataclasses.dataclass
class AseDriverSetting(DriverSetting):

    driver_cls: Dynamics = None
    filter_cls: Filter = None

    fmax: float = 0.05 # eV/Ang

    def __post_init__(self):
        """"""
        # - task-specific params
        if self.task == "md":
            self._internals.update(
                velocity_seed = self.velocity_seed,
                ignore_atoms_velocities = self.ignore_atoms_velocities,
                md_style = self.md_style,
                timestep = self.timestep,
                temperature_K = self.temp,
                taut = self.Tdamp,
                pressure = self.press,
                taup = self.Pdamp,
            )
            # TODO: provide a unified class for thermostat
            if self.md_style == "nve":
                from ase.md.verlet import VelocityVerlet as driver_cls
            elif self.md_style == "nvt":
                #from GDPy.md.nosehoover import NoseHoover as driver_cls
                from ase.md.nvtberendsen import NVTBerendsen as driver_cls
            elif self.md_style == "npt":
                from ase.md.nptberendsen import NPTBerendsen as driver_cls
        
        if self.task == "min":
           # - to opt atomic positions
            from ase.optimize import BFGS
            if self.min_style == "bfgs":
                driver_cls = BFGS
            # - to opt unit cell
            #   UnitCellFilter, StrainFilter, ExpCellFilter
            # TODO: add filter params
            filter_names = ["unitCellFilter", "StrainFilter", "ExpCellFilter"]
            if self.min_style in filter_names:
                driver_cls = BFGS
                self.filter_cls = getattr(ase.constraints, self.min_style)

        if self.task == "rxn":
            # TODO: move to reactor
            try:
                from sella import Sella, Constraints
                driver_cls = Sella
            except:
                raise NotImplementedError(f"Sella is not installed.")
            ...
        
        try:
            self.driver_cls = driver_cls
        except:
            raise RuntimeError("Ase Driver Class is not defined.")

        # - shared params
        self._internals.update(
            loginterval = self.dump_period
        )

        # NOTE: There is a bug in ASE as it checks `if steps` then fails when spc.
        if self.steps == 0:
            self.steps = -1

        return
    
    def get_run_params(self, *args, **kwargs) -> dict:
        """"""
        run_params = dict(
            steps = kwargs.get("steps", self.steps),
            constraint = kwargs.get("constraint", self.constraint)
        )
        if self.task == "min" or self.task == "ts":
            run_params.update(
                fmax = kwargs.get("fmax", self.fmax),
            )
        run_params.update(**kwargs)

        return run_params


class AseDriver(AbstractDriver):

    name = "ase"

    # - defaults
    default_task = "min"
    supported_tasks = ["min", "rxn", "md"]

    # - other files
    log_fname = "dyn.log"
    xyz_fname = "traj.xyz"
    devi_fname = "model_devi-ase.dat"

    #: List of output files would be saved when restart.
    saved_fnames: List[str] = [log_fname, xyz_fname, devi_fname]

    #: List of output files would be removed when restart.
    removed_fnames: List[str] = [log_fname, xyz_fname, devi_fname]

    def __init__(
        self, calc=None, params: dict={}, directory="./", *args, **kwargs
    ):
        """"""
        super().__init__(calc, params, directory, *args, **kwargs)

        self.setting = AseDriverSetting(**params)

        self._log_fpath = self.directory / self.log_fname

        return
    
    @property
    def log_fpath(self):
        """File path of the simulation log."""

        return self._log_fpath
    
    @AbstractDriver.directory.setter
    def directory(self, directory_):
        """Set log and traj path regarding to the working directory."""
        # - main and calc
        super(AseDriver, AseDriver).directory.__set__(self, directory_)

        # - other files
        self._log_fpath = self.directory / self.log_fname

        return 
    
    def _create_dynamics(self, atoms, *args, **kwargs) -> Tuple[Dynamics,dict]:
        """Create the correct class of this simulation with running parameters.

        Respect `steps` and `fmax` as restart.

        """
        # - overwrite 
        run_params = self.setting.get_run_params(*args, **kwargs)

        # NOTE: if have cons in kwargs overwrite current cons stored in atoms
        cons_text = run_params.pop("constraint", None)
        if cons_text is not None:
            atoms._del_constraints()
            mobile_indices, frozen_indices = parse_constraint_info(
                atoms, cons_text, ignore_ase_constraints=True, ret_text=False
            )
            if frozen_indices:
                atoms.set_constraint(FixAtoms(indices=frozen_indices))

        # - init driver
        if self.setting.task == "min":
            if self.setting.filter_cls:
                atoms = self.setting.filter_cls(atoms)
            driver = self.setting.driver_cls(
                atoms, 
                logfile=self.log_fpath,
                trajectory=None
            )
        elif self.setting.task == "ts":
            driver = self.setting.driver_cls(
                atoms,
                order = 1,
                internal = False,
                logfile=self.log_fpath,
                trajectory=None
            )
        elif self.setting.task == "md":
            # - adjust params
            init_params_ = copy.deepcopy(self.setting.get_init_params())
            velocity_seed = init_params_.pop("velocity_seed", np.random.randint(0,10000))
            rng = np.random.default_rng(velocity_seed)

            # - velocity
            if (not init_params_["ignore_atoms_velocities"] and atoms.get_kinetic_energy() > 0.):
                # atoms have momenta
                ...
            else:
                MaxwellBoltzmannDistribution(
                    atoms, temperature_K=init_params_["temperature_K"], rng=rng
                )
                if self.setting.remove_rotation:
                    ZeroRotation(atoms, preserve_temperature=False)
                if self.setting.remove_translation:
                    Stationary(atoms, preserve_temperature=False)
                # NOTE: respect constraints
                #       ase code does not consider constraints
                force_temperature(atoms, init_params_["temperature_K"], unit="K") 

            # - prepare args
            # TODO: move this part to setting post_init?
            md_style = init_params_.pop("md_style")
            if md_style == "nve":
                init_params_ = {k:v for k,v in init_params_.items() if k in ["loginterval", "timestep"]}
            elif md_style == "nvt":
                init_params_ = {
                    k:v for k,v in init_params_.items() 
                    if k in ["loginterval", "timestep", "temperature_K", "taut"]
                }
            elif md_style == "npt":
                init_params_ = {
                    k:v for k,v in init_params_.items() 
                    if k in ["loginterval", "timestep", "temperature_K", "taut", "pressure", "taup"]
                }
                init_params_["pressure"] *= (1./(160.21766208/0.000101325))

            init_params_["timestep"] *= units.fs

            # NOTE: plumed 
            set_plumed_state(
                self.calc, timestep=init_params_["timestep"], stride=init_params_["loginterval"]
            )

            # - construct the driver
            driver = self.setting.driver_cls(
                atoms = atoms,
                **init_params_,
                logfile=self.log_fpath,
                trajectory=None
            )
        else:
            raise NotImplementedError(f"Unknown task {self.task}.")
        
        return driver, run_params

    def _irun(self, atoms: Atoms, *args, **kwargs):
        """Run the simulation."""
        try:
            # - set calculator
            atoms.calc = self.calc

            # - set dynamics
            dynamics, run_params = self._create_dynamics(atoms, *args, **kwargs)

            # NOTE: traj file not stores properties (energy, forces) properly
            init_params = self.setting.get_init_params()
            dynamics.attach(
                save_trajectory, interval=init_params["loginterval"],
                atoms=atoms, log_fpath=self.directory/self.xyz_fname
            )
            # NOTE: retrieve deviation info
            dynamics.attach(
                retrieve_and_save_deviation, interval=init_params["loginterval"], 
                atoms=atoms, devi_fpath=self.directory/self.devi_fname
            )
            dynamics.run(**run_params)
        except Exception as e:
            self._debug(f"Exception of {self.__class__.__name__} is {e}.")
            self._debug(f"Exception of {self.__class__.__name__} is {traceback.format_exc()}.")

        return
    
<<<<<<< HEAD
    def read_trajectory(self, add_step_info=True, *args, **kwargs):
        """Read trajectory in the current working directory."""
        traj_frames = []
        target_fpath = self.directory/self.xyz_fname
        if target_fpath.exists() and target_fpath.stat().st_size != 0:
            # TODO: concatenate all trajectories
            traj_frames = read(self.directory/self.xyz_fname, index=":")

            # - check the convergence of the force evaluation
            try:
                scf_convergence = self.calc.read_convergence()
            except:
                # -- cannot read scf convergence then assume it is ok
                scf_convergence = True
            if not scf_convergence:
                warnings.warn(f"{self.name} at {self.directory} failed to converge at SCF.", RuntimeWarning)
                traj_frames[0].info["error"] = f"Unconverged SCF at {self.directory}."

            # TODO: log file will not be overwritten when restart
            init_params = self.setting.get_init_params()
            if add_step_info:
                if self.setting.task == "md":
                    data = np.loadtxt(self.directory/"dyn.log", dtype=float, skiprows=1)
                    if len(data.shape) == 1:
                        data = data[np.newaxis,:]
                    timesteps = data[:, 0] # ps
                    steps = [int(s) for s in timesteps*1000/init_params["timestep"]]
                    for time, atoms in zip(timesteps, traj_frames):
                        atoms.info["time"] = time*1000.
                elif self.setting.task == "min":
                    # Method - Step - Time - Energy - fmax
                    # BFGS:    0 22:18:46    -1024.329999        3.3947
                    data = np.loadtxt(self.directory/"dyn.log", dtype=str, skiprows=1)
                    if len(data.shape) == 1:
                        data = data[np.newaxis,:]
                    steps = [int(s) for s in data[:, 1]]
                    fmaxs = [float(fmax) for fmax in data[:, 4]]
                    for fmax, atoms in zip(fmaxs, traj_frames):
                        atoms.info["fmax"] = fmax
                assert len(steps) == len(traj_frames), "Number of steps and number of frames are inconsistent..."
                for step, atoms in zip(steps, traj_frames):
                    atoms.info["step"] = int(step)

            # - read deviation, similar to lammps
            # TODO: concatenate all deviations
            devi_fpath = self.directory / self.devi_fname
            if devi_fpath.exists():
                with open(devi_fpath, "r") as fopen:
                    lines = fopen.readlines()
                dkeys = ("".join([x for x in lines[0] if x != "#"])).strip().split()
                dkeys = [x.strip() for x in dkeys][1:]
                data = np.loadtxt(devi_fpath, dtype=float)
                ncols = data.shape[-1]
                data = data.reshape(-1,ncols)
                data = data.transpose()[1:,:len(traj_frames)]

                for i, atoms in enumerate(traj_frames):
                    for j, k in enumerate(dkeys):
                        atoms.info[k] = data[j,i]
        else:
            ...

        return Trajectory(images=traj_frames, driver_config=dataclasses.asdict(self.setting))


class BiasedAseDriver(AseDriver):

    """Run dynamics with external forces (bias).
    """

    def __init__(
        self, calc=None, params: dict={}, directory="./",
        *args, **kwargs
    ):
        """"""
        super().__init__(calc, params, directory)

        # - check bias
        self.bias = self._parse_bias(params["bias"])

        return
    
    def _parse_bias(self, params_list: List[dict]):
        """"""
        bias_list = create_bias_list(params_list)

        return bias_list

    def run(self, atoms_, *args, **kwargs):
        """Run the driver with bias."""
        atoms = copy.deepcopy(atoms_)
        dynamics, run_params = self._create_dynamics(atoms, *args, **kwargs)

        # NOTE: traj file not stores properties (energy, forces) properly
        dynamics.attach(
            save_trajectory, interval=self.init_params["loginterval"],
            atoms=atoms, log_fpath=self.directory/self.xyz_fname
        )
        # NOTE: retrieve deviation info
        dynamics.attach(
            retrieve_and_save_deviation, interval=self.init_params["loginterval"], 
            atoms=atoms, devi_fpath=self.directory/self.devi_fname
        )

        # - set bias to atoms
        for bias in self.bias:
            bias.attach_atoms(atoms)

        # - set steps
        dynamics.max_steps = run_params["steps"]
        dynamics.fmax = run_params["fmax"]

        # - mimic the behaviour of ase dynamics irun
        natoms = len(atoms)

        for _ in self._irun(atoms, dynamics):
=======
    def _resume(self, atoms: Atoms, *args, **kwargs) -> Tuple[Atoms,dict]:
        """Get run_params, respect steps and fmax from kwargs.
        """
        # - update atoms and driver
        traj = self.read_trajectory()
        nframes = len(traj)
        if nframes > 0:
            # --- update atoms
            resume_atoms = traj[-1]
            resume_params = {}
            # --- update run_params in settings
            dump_period = self.setting.get_init_params()["loginterval"]
            target_steps = self.setting.get_run_params(*args, **kwargs)["steps"]
            if target_steps > 0:
                steps = target_steps + dump_period - nframes*dump_period
            assert steps > 0, "Steps should be greater than 0."
            resume_params.update(steps=steps)
        else:
            resume_atoms = atoms
            resume_params = {}

        return resume_atoms, resume_params
    
    def read_force_convergence(self, *args, **kwargs) -> bool:
        """Check if the force is converged.

        Sometimes DFT failed to converge SCF due to improper structure.

        """
        # - check convergence of forace evaluation (e.g. SCF convergence)
        scf_convergence = False
        try:
            scf_convergence = self.calc.read_convergence()
        except:
            # -- cannot read scf convergence then assume it is ok
            scf_convergence = True
        if not scf_convergence:
            warnings.warn(f"{self.name} at {self.directory} failed to converge at SCF.", RuntimeWarning)
        #if not converged:
        #    warnings.warn(f"{self.name} at {self.directory} failed to converge.", RuntimeWarning)

        return scf_convergence
    
    def read_trajectory(self, *args, **kwargs):
        """Read trajectory in the current working directory."""
        traj_frames = []
        target_fpath = self.directory/self.xyz_fname
        backup_fmt = ("gbak.{:d}."+self.xyz_fname)
        if target_fpath.exists() and target_fpath.stat().st_size != 0:
            # read backups
            traj_frames = []
            idx = 0
            while True:
                backup_fname = backup_fmt.format(idx)
                backup_fpath = self.directory/backup_fname
                if backup_fpath.exists():
                    # skip last frame
                    traj_frames.extend(read(backup_fpath, index=":-1"))
                else:
                    break
                idx += 1
            # read current
            traj_frames.extend(read(self.directory/self.xyz_fname, index=":"))

            # - add some info
            init_params = self.setting.get_init_params()
            if self.setting.task == "md":
                #Time[ps]      Etot[eV]     Epot[eV]     Ekin[eV]    T[K]
                #0.0000           3.4237       2.8604       0.5633   272.4
                #data = np.loadtxt(self.directory/"dyn.log", dtype=float, skiprows=1)
                #if len(data.shape) == 1:
                #    data = data[np.newaxis,:]
                #timesteps = data[:, 0] # ps
                #steps = [int(s) for s in timesteps*1000/init_params["timestep"]]
                # ... infer from input settings
                for i, atoms in enumerate(traj_frames):
                    atoms.info["time"] = i*init_params["timestep"]*init_params["loginterval"]
            elif self.setting.task == "min":
                # Method - Step - Time - Energy - fmax
                # BFGS:    0 22:18:46    -1024.329999        3.3947
                #data = np.loadtxt(self.directory/"dyn.log", dtype=str, skiprows=1)
                #if len(data.shape) == 1:
                #    data = data[np.newaxis,:]
                #steps = [int(s) for s in data[:, 1]]
                #fmaxs = [float(fmax) for fmax in data[:, 4]]
                for atoms in traj_frames:
                    atoms.info["fmax"] = np.max(np.fabs(atoms.get_forces(apply_constraint=True)))
            #assert len(steps) == len(traj_frames), f"Number of steps {len(steps)} and number of frames {len(traj_frames)} are inconsistent..."
            for step, atoms in enumerate(traj_frames):
                atoms.info["step"] = int(step)*init_params["loginterval"]

            # - deviation stored in traj, no need to read from file
        else:
>>>>>>> 3b4f0469
            ...
        
        ret = Trajectory(images=traj_frames, driver_config=dataclasses.asdict(self.setting))

        # calculation happens but some errors in calculation
        if self.directory.exists():
            # - check the convergence of the force evaluation
            try:
                scf_convergence = self.calc.read_convergence()
            except:
                # -- cannot read scf convergence then assume it is ok
                scf_convergence = True
            if not scf_convergence:
                warnings.warn(f"{self.name} at {self.directory.name} failed to converge at SCF.", RuntimeWarning)
                if len(ret) > 0: # for compat
                    ret[0].info["error"] = f"Unconverged SCF at {self.directory}."
                ret.error = True

        return ret


if __name__ == "__main__":
    ...<|MERGE_RESOLUTION|>--- conflicted
+++ resolved
@@ -357,124 +357,6 @@
 
         return
     
-<<<<<<< HEAD
-    def read_trajectory(self, add_step_info=True, *args, **kwargs):
-        """Read trajectory in the current working directory."""
-        traj_frames = []
-        target_fpath = self.directory/self.xyz_fname
-        if target_fpath.exists() and target_fpath.stat().st_size != 0:
-            # TODO: concatenate all trajectories
-            traj_frames = read(self.directory/self.xyz_fname, index=":")
-
-            # - check the convergence of the force evaluation
-            try:
-                scf_convergence = self.calc.read_convergence()
-            except:
-                # -- cannot read scf convergence then assume it is ok
-                scf_convergence = True
-            if not scf_convergence:
-                warnings.warn(f"{self.name} at {self.directory} failed to converge at SCF.", RuntimeWarning)
-                traj_frames[0].info["error"] = f"Unconverged SCF at {self.directory}."
-
-            # TODO: log file will not be overwritten when restart
-            init_params = self.setting.get_init_params()
-            if add_step_info:
-                if self.setting.task == "md":
-                    data = np.loadtxt(self.directory/"dyn.log", dtype=float, skiprows=1)
-                    if len(data.shape) == 1:
-                        data = data[np.newaxis,:]
-                    timesteps = data[:, 0] # ps
-                    steps = [int(s) for s in timesteps*1000/init_params["timestep"]]
-                    for time, atoms in zip(timesteps, traj_frames):
-                        atoms.info["time"] = time*1000.
-                elif self.setting.task == "min":
-                    # Method - Step - Time - Energy - fmax
-                    # BFGS:    0 22:18:46    -1024.329999        3.3947
-                    data = np.loadtxt(self.directory/"dyn.log", dtype=str, skiprows=1)
-                    if len(data.shape) == 1:
-                        data = data[np.newaxis,:]
-                    steps = [int(s) for s in data[:, 1]]
-                    fmaxs = [float(fmax) for fmax in data[:, 4]]
-                    for fmax, atoms in zip(fmaxs, traj_frames):
-                        atoms.info["fmax"] = fmax
-                assert len(steps) == len(traj_frames), "Number of steps and number of frames are inconsistent..."
-                for step, atoms in zip(steps, traj_frames):
-                    atoms.info["step"] = int(step)
-
-            # - read deviation, similar to lammps
-            # TODO: concatenate all deviations
-            devi_fpath = self.directory / self.devi_fname
-            if devi_fpath.exists():
-                with open(devi_fpath, "r") as fopen:
-                    lines = fopen.readlines()
-                dkeys = ("".join([x for x in lines[0] if x != "#"])).strip().split()
-                dkeys = [x.strip() for x in dkeys][1:]
-                data = np.loadtxt(devi_fpath, dtype=float)
-                ncols = data.shape[-1]
-                data = data.reshape(-1,ncols)
-                data = data.transpose()[1:,:len(traj_frames)]
-
-                for i, atoms in enumerate(traj_frames):
-                    for j, k in enumerate(dkeys):
-                        atoms.info[k] = data[j,i]
-        else:
-            ...
-
-        return Trajectory(images=traj_frames, driver_config=dataclasses.asdict(self.setting))
-
-
-class BiasedAseDriver(AseDriver):
-
-    """Run dynamics with external forces (bias).
-    """
-
-    def __init__(
-        self, calc=None, params: dict={}, directory="./",
-        *args, **kwargs
-    ):
-        """"""
-        super().__init__(calc, params, directory)
-
-        # - check bias
-        self.bias = self._parse_bias(params["bias"])
-
-        return
-    
-    def _parse_bias(self, params_list: List[dict]):
-        """"""
-        bias_list = create_bias_list(params_list)
-
-        return bias_list
-
-    def run(self, atoms_, *args, **kwargs):
-        """Run the driver with bias."""
-        atoms = copy.deepcopy(atoms_)
-        dynamics, run_params = self._create_dynamics(atoms, *args, **kwargs)
-
-        # NOTE: traj file not stores properties (energy, forces) properly
-        dynamics.attach(
-            save_trajectory, interval=self.init_params["loginterval"],
-            atoms=atoms, log_fpath=self.directory/self.xyz_fname
-        )
-        # NOTE: retrieve deviation info
-        dynamics.attach(
-            retrieve_and_save_deviation, interval=self.init_params["loginterval"], 
-            atoms=atoms, devi_fpath=self.directory/self.devi_fname
-        )
-
-        # - set bias to atoms
-        for bias in self.bias:
-            bias.attach_atoms(atoms)
-
-        # - set steps
-        dynamics.max_steps = run_params["steps"]
-        dynamics.fmax = run_params["fmax"]
-
-        # - mimic the behaviour of ase dynamics irun
-        natoms = len(atoms)
-
-        for _ in self._irun(atoms, dynamics):
-=======
     def _resume(self, atoms: Atoms, *args, **kwargs) -> Tuple[Atoms,dict]:
         """Get run_params, respect steps and fmax from kwargs.
         """
@@ -568,7 +450,6 @@
 
             # - deviation stored in traj, no need to read from file
         else:
->>>>>>> 3b4f0469
             ...
         
         ret = Trajectory(images=traj_frames, driver_config=dataclasses.asdict(self.setting))
